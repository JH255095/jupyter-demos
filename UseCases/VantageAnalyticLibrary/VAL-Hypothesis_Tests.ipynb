--- conflicted
+++ resolved
@@ -70,74 +70,6 @@
    "cell_type": "markdown",
    "metadata": {},
    "source": [
-<<<<<<< HEAD
-    "   \n",
-    "<p style = 'font-size:16px;font-family:Arial'>In the instructions below, use \"SystemName=local\" and \"UserID=demo_user\"</p>"
-   ]
-  },
-  {
-   "cell_type": "code",
-   "execution_count": null,
-   "metadata": {},
-   "outputs": [],
-   "source": [
-    "%var SystemName=local"
-   ]
-  },
-  {
-   "cell_type": "markdown",
-   "metadata": {},
-   "source": [
-    "<p style = 'font-size:16px;font-family:Arial'>2) Next change UserID below which is demo_user for DemoNow.  Your data lab will be the result database for all VAL calls where any output tables or views are created.</p>"
-   ]
-  },
-  {
-   "cell_type": "code",
-   "execution_count": null,
-   "metadata": {},
-   "outputs": [],
-   "source": [
-    "%var UserID=demo_user"
-   ]
-  },
-  {
-   "cell_type": "markdown",
-   "metadata": {},
-   "source": [
-    "<p style = 'font-size:16px;font-family:Arial'>3) This next variable has been set for you to change, ONLY if you have installed the Vantage Analytic Library in some different database else keep it set to Demo_Financial.  This is where the software, statistical test tables and demo data are installed.</p>"
-   ]
-  },
-  {
-   "cell_type": "code",
-   "execution_count": null,
-   "metadata": {},
-   "outputs": [],
-   "source": [
-    "%var DemoDB=DEMO_Financial"
-   ]
-  },
-  {
-   "cell_type": "code",
-   "execution_count": null,
-   "metadata": {},
-   "outputs": [],
-   "source": [
-    "%var VALDB=val"
-   ]
-  },
-  {
-   "cell_type": "markdown",
-   "metadata": {},
-   "source": [
-    "---"
-   ]
-  },
-  {
-   "cell_type": "markdown",
-   "metadata": {},
-   "source": [
-=======
->>>>>>> db445792
     "<p style = 'font-size:20px;font-family:Arial;color:#E37C4D'> <b>1. Start by connecting to the Vantage system </b></p>\n",
     "<p style = 'font-size:16px;font-family:Arial'>You will be prompted to provide the password. Enter your password, press Enter, then use down arrow to go to next cell.</p>"
    ]
