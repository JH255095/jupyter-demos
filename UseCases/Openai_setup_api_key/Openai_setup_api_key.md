--- conflicted
+++ resolved
@@ -24,10 +24,7 @@
     </p>
 </header>
 
-<<<<<<< HEAD
-=======
 <p style = 'font-size:20px;font-family:Arial;color:#00233C'><b>This is a Beta Release of this notebook!</b></p>
-<p style = 'font-size:16px;font-family:Arial;color:#00233C'>
 This should be considered a Beta Release.  Every effort has been made to ensure it's functionality and completeness.  If you discover any issue with any part of this notebook, your suggestions will be reviewed and, if approved, merged in the next round of notebook commits.
 <br>
 <p style = 'font-size:20px;font-family:Arial;color:#00233C'><b>How to submit a Review of this Notebook</b></p>
@@ -49,7 +46,7 @@
 
 <hr style="height:2px;border:none;background-color:#00233C;">    
     
->>>>>>> fce0605e
+
 <p style = 'font-size:20px;font-family:Arial;color:#00233C'><b>Introduction:</b></p>
 </div>
 
