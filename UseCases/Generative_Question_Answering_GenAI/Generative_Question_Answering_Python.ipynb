{
 "cells": [
  {
   "cell_type": "markdown",
   "id": "38bc532d-c78c-4c89-b191-242da0733f39",
   "metadata": {},
   "source": [
    "<header style=\"padding:1px;background:#f9f9f9;border-top:3px solid #00b2b1\"><img id=\"Teradata-logo\" src=\"https://www.teradata.com/Teradata/Images/Rebrand/Teradata_logo-two_color.png\" alt=\"Teradata\" width=\"220\" align=\"right\" />\n",
    "\n",
    "<b style = 'font-size:28px;font-family:Arial;color:#E37C4D'>Generative Question Answering using Generative AI with Vantage</b>\n",
    "</header>"
   ]
  },
  {
   "cell_type": "markdown",
   "id": "fff71661-19b4-423a-867a-7c815b064c81",
   "metadata": {},
   "source": [
    "<p style = 'font-size:18px;font-family:Arial;color:#E37C4D'><b>Introduction:</b></p>\n",
    "<p style = 'font-size:16px;font-family:Arial'>In the Question-Answering system using Generative AI demo, the combination of <b>RAG, Langchain, and LLM models</b> allows users to ask queries in layman's terms, retrieve relevant information from the Vantage tables, and generate accurate and concise answers based on the retrieved data. This integration of retrieval-based and generative-based approaches provides a powerful tool for extracting knowledge from structured sources and delivering user-friendly responses.</p>\n",
    "\n",
    "<p style = 'font-size:16px;font-family:Arial'>In this demo we will build Generative Question-Answering using LangChain, a powerful library for working with LLMs like GPT-3.5, GPT-4, Bloom, etc. and JumpStart in ClearScape notebooks, a system is built where users can ask business questions in natural English and receive answers with data drawn from the relevant databases.</p>\n",
    "\n",
    "<p style = 'font-size:16px;font-family:Arial'>The following diagram illustrates the architecture.</p>\n",
    "\n",
    "<center><img src=\"images/vantage_qa_gen.png\" alt=\"Generative_QA_architecture\"  width=800 height=800/></center>\n",
    "\n",
    "<br>\n",
    "<p style = 'font-size:16px;font-family:Arial'>Before going any farther, let's get a better understanding of RAG, LangChain, and LLM.</p>\n",
    "\n",
    "<ul style = 'font-size:16px;font-family:Arial'><li> <b>Retrieval-Augmented Generation (RAG):</b></li></ul>\n",
    "<p style = 'font-size:16px;font-family:Arial'> &emsp;  &emsp;RAG is a framework that combines the strengths of retrieval-based and generative-based approaches in question-answering systems.It utilizes both a retrieval model and a generative model to generate high-quality answers to user queries. The retrieval model is responsible for retrieving relevant information from a knowledge source, such as a database or documents. The generative model then takes the retrieved information as input and generates concise and accurate answers in natural language.</p>\n",
    "\n",
    "<ul style = 'font-size:16px;font-family:Arial'><li> <b>Langchain:</b></li></ul>\n",
    "<p style = 'font-size:16px;font-family:Arial'> &emsp;  &emsp; LangChain is a framework that facilitates the integration and chaining of large language models with other tools and sources to build more sophisticated AI applications. LangChain does not serve its own LLMs; instead, it provides a standard way of communicating with a variety of LLMs, including those from OpenAI and HuggingFace. LangChain accelerates the development of AI applications with building blocks. We learn the leverage the following building blocks in this notebook:</p>\n",
    " \n",
    "<ol style = 'font-size:16px;font-family:Arial'>\n",
    "    <li> <b> LLMs</b> – LangChain's <code>llm</code> class is designed to provide a standard interface for all LLM it supports.   </li>\n",
    "    <li> <b> PromptTemplate</b>  - LangChain’s <code>PromptTemplate</code> class are predefined structures for generating prompts for LLM’s. They can be reused across different LLM's.</li>\n",
    "    <li> <b> Chains</b> – When we build complex AI applications, we may need to combine multiple calls to LLM’s and to other components  LangChain’s <code>chain</code> class allows us to link calls to LLM’s and components. The most common type of chaining in any LLM application is combining a prompt template with an LLM and optionally an output parser. </li>\n",
    "</ol>\n",
    "\n",
    "<ul style = 'font-size:16px;font-family:Arial'><li> <b>LLM Models (Large Language Models):</b></li></ul>\n",
    "<p style = 'font-size:16px;font-family:Arial'> &emsp;  &emsp; LLM models refer to the large-scale language models that are trained on vast amounts of text data.\n",
    "These models, such as GPT-3 (Generative Pre-trained Transformer 3),  GPT-3.5, GPT-4, HuggingFace BLOOM, LLaMA, Google's FLAN-T5, etc. are capable of generating human-like text responses. LLM models have been pre-trained on diverse sources of text data, enabling them to learn patterns, grammar, and context from a wide range of topics. They can be fine-tuned for specific tasks, such as question-answering, natural language understanding, and text generation.\n",
    "LLM models have achieved impressive results in various natural language processing tasks and are widely used in AI applications for generating human-like text responses.</p>"
   ]
  },
  {
   "cell_type": "markdown",
   "id": "2ca49b9d-df0b-400a-acf8-0252ab8a2618",
   "metadata": {},
   "source": [
    "<p style = 'font-size:16px;font-family:Arial;color:#E37C4D'><b>Steps in the analysis:</b></p>\n",
    "<ol style = 'font-size:16px;font-family:Arial'>\n",
    "    <li>Configuring the environment</li>\n",
    "    <li>Connect to Vantage</li>\n",
    "    <li>Data Exploration</li>\n",
    "    <li>LLM</li>\n",
    "    <li>Run the query function</li>\n",
    "    <li>Cleanup</li>\n",
    "</ol>"
   ]
  },
  {
   "cell_type": "markdown",
   "id": "a833b5bf-74af-42be-8543-3782e1da95dc",
   "metadata": {},
   "source": [
    "<hr>\n",
    "<b style = 'font-size:28px;font-family:Arial;color:#E37C4D'>1. Configuring the environment</b>"
   ]
  },
  {
   "cell_type": "code",
   "execution_count": null,
   "id": "2f6027a7-888d-441f-abc7-a6ea1c45f0a6",
   "metadata": {},
   "outputs": [],
   "source": [
    "%%capture\n",
    "# '%%capture' suppresses the display of installation steps of the following packages\n",
    "\n",
    "!pip install -r requirements.txt --quiet"
   ]
  },
  {
   "cell_type": "markdown",
<<<<<<< HEAD
   "id": "86b160ce-5ace-4116-86b6-394d6502553b",
   "metadata": {},
   "source": [
    "<div class=\"alert alert-block alert-info\">\n",
    "    <p style = 'font-size:16px;font-family:Arial'><b>Note: </b><i>The above statements will install the required libraries to run this demo. Be sure to restart the kernel after executing the above lines to bring the installed libraries into memory. The simplest way to restart the Kernel is by typing zero zero: <b> 0 0</b></i></p>\n",
    "    </div>"
=======
   "id": "ca97cdce-0d5e-4e54-b404-da7bae24ef51",
   "metadata": {},
   "source": [
    "<div class=\"alert alert-block alert-info\">\n",
    "<p style = 'font-size:16px;font-family:Arial'><b>Note: </b><i>The above statements will install the required libraries to run this demo. Be sure to restart the kernel after executing the above lines to bring the installed libraries into memory. The simplest way to restart the Kernel is by typing zero zero: <b> 0 0</b></i></p>\n",
    "</div>\n"
>>>>>>> 0c8f3d7a
   ]
  },
  {
   "cell_type": "markdown",
   "id": "61067c88-2e9a-4c92-985b-34dc4ab74a13",
   "metadata": {},
   "source": [
    "<p style = 'font-size:18px;font-family:Arial;color:#E37C4D'><b>1.1 Import the required libraries</b></p>\n",
    "\n",
    "<p style = 'font-size:16px;font-family:Arial'>Here, we import the required libraries, set environment variables and environment paths (if required).</p>"
   ]
  },
  {
   "cell_type": "code",
   "execution_count": null,
   "id": "ea50a4aa-1211-44fc-8166-317c35253207",
   "metadata": {},
   "outputs": [],
   "source": [
    "import io\n",
    "import os\n",
    "\n",
    "import numpy as np\n",
    "import pandas as pd\n",
    "\n",
    "# teradata lib\n",
    "from teradataml import *\n",
    "\n",
    "# LLM\n",
    "import sqlalchemy\n",
    "from sqlalchemy import create_engine\n",
    "from langchain import PromptTemplate,SQLDatabase, SQLDatabaseChain, LLMChain\n",
    "\n",
    "# Suppress warnings\n",
    "warnings.filterwarnings('ignore')\n",
    "display.max_rows = 5"
   ]
  },
  {
   "cell_type": "markdown",
   "id": "a59718f8-7af4-4d1a-abc7-a860eb7cbae3",
   "metadata": {},
   "source": [
    "<hr>\n",
    "<b style = 'font-size:28px;font-family:Arial;color:#E37C4D'>2. Connect to Vantage and OpenAI</b>"
   ]
  },
  {
   "cell_type": "markdown",
   "id": "4153b889-0924-4e0f-acc8-6b0d440c77b3",
   "metadata": {},
   "source": [
    "<p style = 'font-size:18px;font-family:Arial;color:#E37C4D'><b>2.1 Get the OpenAI API key</b></p>"
   ]
  },
  {
   "cell_type": "markdown",
   "id": "73e10add-4b3c-4fc5-9359-0b44737bba0f",
   "metadata": {},
   "source": [
    "<p style = 'font-size:16px;font-family:Arial'>In order to utilize this demo, you will need an OpenAI API key. If you do not have one, please refer to the instructions provided in this guide to obtain your OpenAI API key: </p>\n",
    "\n",
    "[Openai_setup_api_key_guide](..//Openai_setup_api_key/Openai_setup_api_key.md)"
   ]
  },
  {
   "cell_type": "code",
   "execution_count": null,
   "id": "afd64269-9393-434a-ac26-0b8386fc0a38",
   "metadata": {},
   "outputs": [],
   "source": [
    "# enter your openai api key\n",
    "api_key = input(prompt = '\\n Please Enter OpenAI API key: ')"
   ]
  },
  {
   "cell_type": "markdown",
   "id": "c60e4d23-3f17-4d43-b9b9-7e125f59b8c7",
   "metadata": {},
   "source": [
    "<p style = 'font-size:18px;font-family:Arial;color:#E37C4D'><b>2.2 Connect to Vantage</b></p>\n",
    "<p style = 'font-size:16px;font-family:Arial'>You will be prompted to provide the password. Enter your password, press the Enter key, and then use the down arrow to go to the next cell.</p>"
   ]
  },
  {
   "cell_type": "code",
   "execution_count": null,
   "id": "625ed6c7-1a82-4d5d-9a04-bf01debfb1bc",
   "metadata": {},
   "outputs": [],
   "source": [
    "%run -i ../startup.ipynb\n",
    "eng = create_context(host = 'host.docker.internal', username='demo_user', password = password)\n",
    "print(eng)"
   ]
  },
  {
   "cell_type": "code",
   "execution_count": null,
<<<<<<< HEAD
   "id": "0db4ec9a-6d50-47e4-ac3a-da36e85b9c0c",
=======
   "id": "853b2b5f-620a-46c2-93f5-4ab7a744840a",
>>>>>>> 0c8f3d7a
   "metadata": {},
   "outputs": [],
   "source": [
    "%%capture\n",
    "execute_sql('''SET query_band='DEMO= Generative_Question_Answering_Python.ipynb;' UPDATE FOR SESSION;''')"
   ]
  },
  {
   "cell_type": "markdown",
   "id": "b22db506-84a7-406b-be9f-9fe69d268ba4",
   "metadata": {},
   "source": [
    "<p style = 'font-size:16px;font-family:Arial'>Begin running steps with Shift + Enter keys. </p>"
   ]
  },
  {
   "cell_type": "markdown",
   "id": "8beec557-411b-4418-acf3-2f28d3c6beac",
   "metadata": {},
   "source": [
    "<p style = 'font-size:18px;font-family:Arial;color:#E37C4D'><b>2.3 Getting Data for This Demo</b></p>\n",
    "<p style = 'font-size:16px;font-family:Arial'>We have provided data for this demo on cloud storage. You can either run the demo using foreign tables to access the data without any storage on your environment or download the data to local storage, which may yield faster execution. Still, there could be considerations of available storage. Two statements are in the following cell, and one is commented out. You may switch which mode you choose by changing the comment string.</p>"
   ]
  },
  {
   "cell_type": "code",
   "execution_count": null,
   "id": "9e26ca7c-fa9e-4200-8e9e-27f5886aa5ab",
   "metadata": {},
   "outputs": [],
   "source": [
<<<<<<< HEAD
    "%run -i ../run_procedure.py \"call get_data('DEMO_MarketingCamp_cloud');\"        # Takes 20 seconds\n",
    "# %run -i ../run_procedure.py \"call get_data('DEMO_MarketingCamp_local');\"        # Takes 20 seconds"
=======
    "# %run -i ../run_procedure.py \"call get_data('DEMO_MarketingCamp_cloud');\"        # Takes 1 minute\n",
    "%run -i ../run_procedure.py \"call get_data('DEMO_MarketingCamp_local');\"        # Takes 2 minutes"
>>>>>>> 0c8f3d7a
   ]
  },
  {
   "cell_type": "markdown",
   "id": "f99a16b5-da34-4326-b66b-5f7d5a9d9b04",
   "metadata": {},
   "source": [
    "<p style = 'font-size:16px;font-family:Arial'>Next is an optional step – if you want to see the status of databases/tables created and space used.</p>"
   ]
  },
  {
   "cell_type": "code",
   "execution_count": null,
   "id": "79252a5e-b2c1-404a-ae22-6c3d698510c4",
   "metadata": {},
   "outputs": [],
   "source": [
    "%run -i ../run_procedure.py \"call space_report();\"        # Takes 10 seconds"
   ]
  },
  {
   "cell_type": "markdown",
   "id": "490f3fe2-ed63-4838-bb19-4c0d0157453d",
   "metadata": {},
   "source": [
    "<hr>\n",
    "<b style = 'font-size:28px;font-family:Arial;color:#E37C4D'>3. Data Exploration</b>\n",
    "\n",
    "<p style = 'font-size:16px;font-family:Arial'>The goal of the Marketing Campaign Effectiveness prediction is to reduce marketing resources by identifying customers who would purchase the product and thereby directing marketing efforts to them.</p>\n",
    "\n",
    "<p style = 'font-size:16px;font-family:Arial'>The data is from the last marketing campaign, with thousands of rows of customer data like age, job, marital status, education, etc.<p/>\n",
    "\n",
    "<p style = 'font-size:16px;font-family:Arial'>Each row is a snapshot of data taken during the last marketing campaign, and each column is a different variable. The input dataset can be divided into three categories, as below:</p>\n",
    "<p style = 'font-size:16px;font-family:Arial'> \n",
    "<ol style = 'font-size:16px;font-family:Arial'>\n",
    "    <li>customer data i.e. age, profession, eduction, monthly income, etc.</li>\n",
    "    <li>attributes related with the last contact of the current campaign i.e. contact, month, day, etc.</li>\n",
    "    <li>other attributes i.e. campaign, previous outcome, payment methods, etc.</li>\n",
    "   <li>target attribute - purchased.</li>\n",
    "\n",
    "</ol>\n",
    "</p>\n",
    "\n",
    "<p style = 'font-size:16px;font-family:Arial'>The source data from <a href=\"https://www.kaggle.com/datasets/janiobachmann/bank-marketing-dataset\">kaggle</a> is loaded in Vantage and supplemented with information about city, monthly income, family members, etc. The data is loaded into vantage table named <i>Retail_Marketing</i>.</p>\n",
    "\n",
    "<p style = 'font-size:16px;font-family:Arial'><b><i>*Please scroll down to the end of the notebook for detailed column descriptions of the dataset.</i></b></p>"
   ]
  },
  {
   "cell_type": "markdown",
   "id": "eda8e565-b58b-4cc6-8d9c-50790ca3dcab",
   "metadata": {},
   "source": [
    "<p style = 'font-size:18px;font-family:Arial;color:#E37C4D'><b>3.1 Examine the Retail Marketing Campaign table</b></p>    \n",
    "<p style = 'font-size:16px;font-family:Arial'>Let's look at the sample data in the Retail_Marketing table.</p>"
   ]
  },
  {
   "cell_type": "code",
   "execution_count": null,
   "id": "4a9951cf-e2b0-40d7-9a8f-a01c7f48ef09",
   "metadata": {},
   "outputs": [],
   "source": [
    "tdf = DataFrame(in_schema('DEMO_MarketingCamp', 'Retail_Marketing'))\n",
    "df = tdf.to_pandas()\n",
    "print(\"Data information: \\n\",tdf.shape)\n",
    "tdf.sort('customer_id')"
   ]
  },
  {
   "cell_type": "markdown",
   "id": "b0d6d954-b72f-41c3-9f8c-bc15cf74d672",
   "metadata": {},
   "source": [
    "<p style = 'font-size:16px;font-family:Arial'>There are 11K records in all, and there are 23 variables. Purchased is the target variable. We shall classify the purchased variable in accordance with the remaining features.</p>"
   ]
  },
  {
   "cell_type": "markdown",
   "id": "89367d27-22ca-4a0e-b299-0f8e1a669157",
   "metadata": {},
   "source": [
    "<hr>\n",
    "<b style = 'font-size:28px;font-family:Arial;color:#E37C4D'>4. LLM </b>\n",
    "<p style = 'font-size:18px;font-family:Arial;color:#E37C4D'><b>4.1 Connect to databases using SQL Alchemy</b></p>    \n",
    "\n",
    "<p style = 'font-size:16px;font-family:Arial'>Under the hood, LangChain uses SQLAlchemy to connect to SQL databases. The SQLDatabaseChain can therefore be used with any SQL dialect supported by SQLAlchemy, such as Teradata Vantage, MS SQL, MySQL, MariaDB, PostgreSQL, Oracle SQL, and SQLite. Please refer to the <a href=\"https://docs.sqlalchemy.org/en/20/\"> SQLAlchemy documentation</a> for more information about requirements for connecting to your database.</p>\n",
    "\n",
    "<p style = 'font-size:16px;font-family:Arial'>Important: The code below establishes a database connection for data sources and Large Language Models. Please note that the solution will only work if the database connection for your sources is defined in the cell below</p>\n",
    "\n",
    "<p style = 'font-size:16px;font-family:Arial'>Build a consolidated view of Table Data Catalog by combining metadata stored for the database and table.</p>"
   ]
  },
  {
   "cell_type": "code",
   "execution_count": null,
   "id": "11464fd9-fc1f-4b30-9491-3a853b05c8cb",
   "metadata": {},
   "outputs": [],
   "source": [
    "#  Create the vantage SQLAlchemy engine\n",
    "db_vantage = SQLDatabase(eng)\n",
    "database = 'DEMO_MarketingCamp'\n",
    "\n",
    "def get_db_schema():\n",
    "    table_dicts = []\n",
    "    database_schema_dict = {'database_name':database,'table_name':'Retail_Marketing', 'column_names':tdf.columns}\n",
    "    table_dicts.append(database_schema_dict)\n",
    "\n",
    "    database_schema_string = \"\\n\".join(\n",
    "        [\n",
    "            f\"Database: {table['database_name']}\\nTable: {table['table_name']}\\nColumns: {', '.join(table['column_names'])}\"\n",
    "            for table in table_dicts\n",
    "        ]\n",
    "    )\n",
    "    \n",
    "    return database_schema_string"
   ]
  },
  {
   "cell_type": "code",
   "execution_count": null,
   "id": "f17df4fe-a295-4e92-82c8-04bf81f22abe",
   "metadata": {},
   "outputs": [],
   "source": [
    "database_schema = get_db_schema()\n",
    "print(database_schema)"
   ]
  },
  {
   "cell_type": "markdown",
   "id": "4781b83c-0907-4bbd-8fe1-1067e587512b",
   "metadata": {},
   "source": [
    "<p style = 'font-size:18px;font-family:Arial;color:#E37C4D'><b> 4.2 Format the answer and Display</b></p>\n",
    "\n",
    "<p style = 'font-size:16px;font-family:Arial'>To view the answer in proper format with markdown</p>\n"
   ]
  },
  {
   "cell_type": "code",
   "execution_count": null,
   "id": "12c27d29-1bde-4908-b7f1-309dcfd89eb8",
   "metadata": {},
   "outputs": [],
   "source": [
    "from IPython.display import display, Markdown\n",
    "\n",
    "def response_template(query, response):\n",
    "    if \"result\" in response:\n",
    "        return f\"<p style = 'font-size:16px;font-family:Arial'>SQL and response from user query {query}  <br> <b>{response['result']}<b>\"\n",
    "    else:\n",
    "        return f\"<p style = 'font-size:16px;font-family:Arial'>SQL and response from user query {query}  <br> <b>{response}<b>\"\n",
    "\n",
    "def error_template():\n",
    "    return f\"<p style = 'font-size:16px;font-family:Arial'>Sorry, there was an error while generating the SQL query. The GenAI may have made a mistake in the syntax of the query.  <br>\""
   ]
  },
  {
   "cell_type": "markdown",
   "id": "680228a2-3bfa-44f4-8a02-b73fa8bf8e95",
   "metadata": {},
   "source": [
    "<p style = 'font-size:18px;font-family:Arial;color:#E37C4D'><b>4.3 Define LLM model</b></p>  \n",
    "\n",
    "<p style = 'font-size:16px;font-family:Arial'>In OpenAI's language models, the <b>temperature</b> parameter controls the randomness of the generated text. It affects the diversity and creativity of the model's responses. It is always a number between 0 and 1. A temperature of 0 means the responses will be very straightforward, almost deterministic (meaning you almost always get the same response to a given prompt). A temperature of 1 means the responses can vary wildly.</p>\n",
    "\n",
    "\n",
    "<p style = 'font-size:16px;font-family:Arial'>A higher temperature value, such as 1.0, increases the randomness and diversity of the generated output. This can lead to more varied and surprising responses, but it may also result in less coherence and occasional nonsensical outputs. A higher temperature means that the model might select a word with slightly lower probability, leading to more variation, randomness and creativity. A very high temperature therefore increases the risk of <b>hallucination</b>, meaning that the model starts selecting words that will make no sense or be offtopic.</p>\n",
    "\n",
    "<p style = 'font-size:16px;font-family:Arial'>On the other hand, a lower temperature value, such as 0.2 or below, reduces randomness and makes the model's output more focused and deterministic. The generated text is likely to be more conservative, sticking closely to patterns observed in the training data. A temperature of 0 means roughly that the model will always select the highest probability word.</p>\n",
    "\n",
    "<p style = 'font-size:16px;font-family:Arial'>Choosing an appropriate temperature value depends on the desired output. Higher temperatures can be useful for creative tasks or brainstorming, while lower temperatures are preferred when you need more control over the output, such as when generating specific responses or following a particular style.</p>"
   ]
  },
  {
   "cell_type": "code",
   "execution_count": null,
   "id": "fbceafb4-793b-4d62-ab22-c9d49ac9a759",
   "metadata": {},
   "outputs": [],
   "source": [
    "from langchain.llms import OpenAI\n",
    "\n",
    "# OpenAI API\n",
    "os.environ[\"OPENAI_API_KEY\"] = api_key\n",
    "    \n",
    "# call open AI model - api\n",
    "llm = OpenAI(temperature=0) "
   ]
  },
  {
   "cell_type": "markdown",
   "id": "5753a719-44da-460e-91c4-a17b665b25b2",
   "metadata": {},
   "source": [
    "<p style = 'font-size:18px;font-family:Arial;color:#E37C4D'><b> 4.4 Define the function to generate response to user query</b></p>\n",
    "\n",
    "<p style = 'font-size:16px;font-family:Arial'>Next, we run LangChain’s <code>SQLDatabaseChain</code> to convert text to SQL and implicitly run the generated SQL against the database to retrieve the database results in a simple readable language. we are taking the following steps:</p>\n",
    "\n",
    "<ol style = 'font-size:16px;font-family:Arial'> \n",
    "    <li>Let's begin by establishing a prompt template that guides the Language Model (LLM) to generate SQL statements in a dialect that adheres to correct syntax. Subsequently, we execute these generated statements against the corresponding database.</li>\n",
    "    <li>Finally, We utilize the <code>SQLDatabaseChain</code> to execute the SQL query, passing it the LLM, database connection, and prompt as inputs. Then, we take the SQL results and pass them back to the LLM to generate a response for the user's query.</li>\n",
    "</ol>"
   ]
  },
  {
   "cell_type": "code",
   "execution_count": null,
   "id": "1fbe3f75-c7ff-4142-9848-7aa89530a6ce",
   "metadata": {},
   "outputs": [],
   "source": [
    "# define a function that infers the database/table and sets the database for querying\n",
    "def run_query(query):\n",
    "\n",
    "    prompt_template_query = \"\"\"Given an input question, first create a syntactically correct Teradata-style query to run, then look at the results of the query and return the answer.\n",
    "    \n",
    "    Do not append 'Query:' to SQLQuery.\n",
    "    \n",
    "    Do not remove dashes from the Query\n",
    "\n",
    "    Display SQLResult after the query is run in plain english that users can understand. \n",
    "\n",
    "    Provide answer in simple english statement.\n",
    "    \n",
    "    Only use the following Column names: \\n\n",
    "     \"\"\"+database_schema+\"\"\" \n",
    "\n",
    "    \n",
    "    If someone asks for the marketing, they really mean the DEMO_MarketingCamp.Retail_Marketing table.\n",
    "    Use default DEMO_MarketingCamp as database\n",
    "    Use default Retail_Marketing as table\n",
    "    purchased column have only 2 values: yes or no\n",
    "    \n",
    "    Do not use below restricted words in SQL query:\n",
    "    1. LIMIT\n",
    "    2. FETCH\n",
    "    3. FIRST\n",
    "    \n",
    "    Do not use 'count' or 'COUNT' as alias keyword instead of count_\n",
    "    \n",
    "    To select top 3 results, use TOP keyword instead of LIMIT or FETCH. \n",
    "    \n",
    "    Examples of question and expected SQLQuery\n",
    "    \n",
    "    Question: Which city has the highest average income?\n",
    "    SQLQuery: SELECT TOP 1 city, AVG(monthly_income_in_thousand) AS avg_income\n",
    "    FROM DEMO_MarketingCamp.Retail_Marketing\n",
    "    WHERE monthly_income_in_thousand IS NOT NULL\n",
    "    GROUP BY city\n",
    "    ORDER BY avg_income DESC; \n",
    "    \n",
    "    Question: count total number of records in table?\n",
    "    SQLQuery: SELECT count(*) as total_count FROM DEMO_MarketingCamp.Retail_Marketing\n",
    "    \n",
    "    Write a Teradata SQL query for Question: {input}\"\"\"\n",
    "\n",
    "    PROMPT_sql = PromptTemplate(\n",
    "        input_variables=[\"input\"], template=prompt_template_query\n",
    "    )\n",
    "\n",
    "    \n",
    "    db_chain = SQLDatabaseChain.from_llm(\n",
    "        llm, db_vantage, prompt=PROMPT_sql, verbose=True, return_intermediate_steps=False, use_query_checker=True\n",
    "    )\n",
    "    response  = db_chain(query)\n",
    "    \n",
    "    return response "
   ]
  },
  {
   "cell_type": "markdown",
   "id": "a0fe1c6a-191a-4dc7-9b3f-7c282ec94541",
   "metadata": {},
   "source": [
    "<hr>\n",
    "<b style = 'font-size:28px;font-family:Arial;color:#E37C4D'>5. Run the query function</b>\n",
    "\n",
    "<p style = 'font-size:16px;font-family:Arial'>Run the run_query function that in turn calls the Langchain SQL Database chain to convert 'text to sql' and runs the query against the source database</p>"
   ]
  },
  {
   "cell_type": "markdown",
   "id": "d1f938e3-acab-4799-bb0e-b550fa035bc3",
   "metadata": {},
   "source": [
    "<p style = 'font-size:18px;font-family:Arial;color:#E37C4D'><b>5.1 Query 1</b></p>\n",
    "\n",
    "<p style = 'font-size:16px;font-family:Arial'>For example, for the user query <b>How many married customers have purchased the product?</b> the answer is as follows:</p>"
   ]
  },
  {
   "cell_type": "code",
   "execution_count": null,
   "id": "4a3a21be-1038-4796-b2b7-b50579d39b2b",
   "metadata": {},
   "outputs": [],
   "source": [
    "try:\n",
    "    # Enter the query\n",
    "    query = \"\"\"How many married customers have purchased the product?\"\"\" \n",
    "\n",
    "    #Response from Langchain\n",
    "    response =  run_query(query)\n",
    "    \n",
    "    display(Markdown(response_template(query, response)))\n",
    "except: \n",
    "     display(Markdown(error_template()))"
   ]
  },
  {
   "cell_type": "markdown",
   "id": "82f1659e-e1e0-49bc-91d7-66f1904764c6",
   "metadata": {},
   "source": [
    "<p style = 'font-size:18px;font-family:Arial;color:#E37C4D'><b>5.2 Query 2</b></p>\n",
    "\n",
    "<p style = 'font-size:16px;font-family:Arial'>For example, another user query <b>What is the number of purchases made by customers who are in management professions?</b> the answer is as follows:</p>"
   ]
  },
  {
   "cell_type": "code",
   "execution_count": null,
   "id": "c6b9098a-921b-4363-92f4-3c49c4d48283",
   "metadata": {},
   "outputs": [],
   "source": [
    "try:\n",
    "    # Enter the query\n",
    "    query = \"\"\"What is the number of purchases made by customers who are in management professions?\"\"\"  \n",
    "\n",
    "    #Response from Langchain\n",
    "    response =  run_query(query)\n",
    "    \n",
    "    display(Markdown(response_template(query, response)))\n",
    "except: \n",
    "     display(Markdown(error_template()))"
   ]
  },
  {
   "cell_type": "markdown",
   "id": "dcc58553-78d9-4b94-8409-b1e66aff9518",
   "metadata": {},
   "source": [
    "<p style = 'font-size:18px;font-family:Arial;color:#E37C4D'><b>5.3 Query 3</b></p>\n",
    "\n",
    "<p style = 'font-size:16px;font-family:Arial'>For example, for little bit complex user query <b>Which are the most common purchasing behaviours of customers?</b> the answer is as follows:</p>"
   ]
  },
  {
   "cell_type": "code",
   "execution_count": null,
   "id": "e9c57a87-ab22-4655-91c9-61fe36502759",
   "metadata": {},
   "outputs": [],
   "source": [
    "try: \n",
    "    # Enter the query\n",
    "    query = \"\"\"Which are the most common purchasing behaviours of customers?\"\"\" \n",
    "\n",
    "    #Response from Langchain\n",
    "    response =  run_query(query)\n",
    "\n",
    "    display(Markdown(response_template(query, response)))\n",
    "except: \n",
    "     display(Markdown(error_template()))"
   ]
  },
  {
   "cell_type": "markdown",
   "id": "cfbc93f6-fd54-4dea-bbcd-f367c8237923",
   "metadata": {},
   "source": [
    "<p style = 'font-size:18px;font-family:Arial;color:#E37C4D'><b>5.4 You can try your own question</b></p>\n",
    "\n",
    "<p style = 'font-size:16px;font-family:Arial'>Here are some sample questions that you can try out:</p>\n",
    "\n",
    "<ol style = 'font-size:16px;font-family:Arial'>\n",
    "    <li>What is the average income for Phoenix?</li>\n",
    "    <li>Which city has the highest average income?</li>\n",
    "    <li>What is the average age of married people?</li>\n",
    "    <li>Which profession has the most married people in Phoenix?</li>\n",
    "    <li>What is the month with the lowest sales?</li>\n",
    "    <li>What is the month with the highest number of marketing engagements?</li>\n",
    "    <li>What is the number of purchases made by customers who are in management professions?</li>\n",
    "    <li>What is the average number of days between a customer's last contact and their next purchase?</li>\n",
    "    <li>What is the relationship between marital status and purchase frequency?</li>\n",
    "    <li>What is the most effective communication method for reaching customers who have not purchased from our company in the past 6 months?</li>\n",
    "</ol>"
   ]
  },
  {
   "cell_type": "code",
   "execution_count": null,
   "id": "161c0567-f2e0-45c7-94f1-2324ccc1fc34",
   "metadata": {},
   "outputs": [],
   "source": [
    "try:\n",
    "    query = input(prompt = '\\n Enter your natural language query: ')\n",
    "    response = run_query(query)\n",
    "    display(Markdown(response_template(query, response)))\n",
    "except: \n",
    "     display(Markdown(error_template()))"
   ]
  },
  {
   "cell_type": "markdown",
   "id": "50b8b817-c0ff-42b3-a651-c8268ac40942",
   "metadata": {},
   "source": [
    "<hr>\n",
<<<<<<< HEAD
    "<b style = 'font-size:28px;font-family:Arial;color:#E37C4D'>6. Cleanup</b>\n",
    "<p style = 'font-size:18px;font-family:Arial;color:#E37C4D'><b>Work Tables</b></p>\n",
    "<p style = 'font-size:16px;font-family:Arial'>Cleanup work tables to prevent errors next time.</p>"
=======
    "<b style = 'font-size:28px;font-family:Arial;color:#E37C4D'>6. Cleanup</b>\n"
>>>>>>> 0c8f3d7a
   ]
  },
  {
   "cell_type": "markdown",
   "id": "0aacb87c-0d81-40f0-8754-608d47e602cc",
   "metadata": {},
   "source": [
    "<p style = 'font-size:18px;font-family:Arial;color:#E37C4D'> <b>Databases and Tables </b></p>\n",
    "<p style = 'font-size:16px;font-family:Arial'>The following code will clean up tables and databases created above.</p>"
   ]
  },
  {
   "cell_type": "code",
   "execution_count": null,
   "id": "7b398148-9486-4535-8c06-d3f77669bbdc",
   "metadata": {},
   "outputs": [],
   "source": [
    "%run -i ../run_procedure.py \"call remove_data('DEMO_MarketingCamp');\"        # Takes 5 seconds"
   ]
  },
  {
   "cell_type": "code",
   "execution_count": null,
   "id": "73ef4cbe-1beb-4c65-ac60-ffd6250668a4",
   "metadata": {},
   "outputs": [],
   "source": [
    "remove_context()"
   ]
  },
  {
   "cell_type": "markdown",
   "id": "ae971f90-bef1-4228-bcbf-c333e9843284",
   "metadata": {},
   "source": [
    "<b style = 'font-size:28px;font-family:Arial;color:#E37C4D'>Dataset:</b>\n",
    "\n",
    "- `customer_id`: Unique row customer id\n",
    "- `age`: customer age (numeric)\n",
    "- `profession` : type of job (categorical: \"admin.\",\"unknown\",\"unemployed\",\"management\",\"housemaid\",\"entrepreneur\",\"student\",\"blue-collar\",\"self-employed\",\"retired\",\"technician\",\"services\")\n",
    "- `marital` : marital status (categorical: \"married\",\"divorced\",\"single\"; note: \"divorced\" meansdivorced or widowed)\n",
    "- `education` customer eduction (categorical: \"unknown\",\"secondary\",\"primary\",\"tertiary\")\n",
    "- `city`: city of customer (categorical: 'New York','Los Angeles','Chicago','Houston','Phoenix','Philadelphia','San Antonio','San Diego','Dallas','San Jose')\n",
    "- `monthly_income_in_thousand`: customer's monthly income, in dollar (numeric)\n",
    "- `family_members`: number of family members (numeric)\n",
    "- `communication_type`: communication type (categorical: \"unknown\",\"telephone\",\"cellular\")\n",
    "- `last_contact_day`: last contact day of the month (numeric)\n",
    "- `last_contact_month`: last contact month of year (categorical: \"jan\", \"feb\", \"mar\", ..., \"nov\", \"dec\")\n",
    "- `credit_card`: does customer have a credit card? (binary: 'yes','no')\n",
    "- `num_of_cars`: number of cars (numeric)\n",
    "- `last_contact_duration`: last contact duration, in seconds (numeric)\n",
    "- `campaign`: number of contacts performed during this campaign and for this client (categorical,includes last contact)\n",
    "- `days_from_last_contact`: number of days that passed by after the client was last contacted from a previouscampaign (numeric, -1 means client was not previously contacted)\n",
    "- `prev_contacts_performed`: number of contacts performed before this campaign and for this client (numeric)\n",
    "- `prev_campaign_outcome`: outcome of the previous marketing campaign (categorical:\"unknown\",\"other\",\"failure\",\"success\")\n",
    "- `payment_method`: payment method use by customer (categorical: 'cash','credit_card','debit_card','ewallets', 'payment_links', 'QRcodes')\n",
    "- `purchase_frequency`: how frequently customer is purchasing (categorical: 'daily','weekly','biweekly','monthly','quarterly','yearly')\n",
    "- `gender`: gender of customer? (binary: 'male','female')\n",
    "- `recency`: number of days since the last purchase (numeric)\n",
    "\n",
    "\n",
    "Output variable (desired target):\n",
    "- `purchased`: does customer did a purchase - target column (binary: 'yes','no')\n",
    "\n",
    "<p style = 'font-size:16px;font-family:Arial;color:#E37C4D'><b>Links:</b></p>\n",
    "<ul style = 'font-size:16px;font-family:Arial'>\n",
    "    <li>Teradataml Python reference: <a href = 'https://docs.teradata.com/search/all?query=Python+Package+User+Guide&content-lang=en-US'>here</a></li>\n",
    "    <li>Langchain Python reference: <a href='https://python.langchain.com/docs/get_started/introduction.html'>here</a></li>\n",
    "</ul>"
   ]
  },
  {
   "cell_type": "markdown",
   "id": "e5463848-592f-4321-b852-287e133872dd",
   "metadata": {},
   "source": [
    "<footer style=\"padding:10px;background:#f9f9f9;border-bottom:3px solid #394851\">Copyright © Teradata Corporation - 2023. All Rights Reserved.</footer>"
   ]
  }
 ],
 "metadata": {
  "kernelspec": {
   "display_name": "Python 3 (ipykernel)",
   "language": "python",
   "name": "python3"
  },
  "language_info": {
   "codemirror_mode": {
    "name": "ipython",
    "version": 3
   },
   "file_extension": ".py",
   "mimetype": "text/x-python",
   "name": "python",
   "nbconvert_exporter": "python",
   "pygments_lexer": "ipython3",
   "version": "3.9.10"
  }
 },
 "nbformat": 4,
 "nbformat_minor": 5
}<|MERGE_RESOLUTION|>--- conflicted
+++ resolved
@@ -86,21 +86,13 @@
   },
   {
    "cell_type": "markdown",
-<<<<<<< HEAD
+
    "id": "86b160ce-5ace-4116-86b6-394d6502553b",
    "metadata": {},
    "source": [
     "<div class=\"alert alert-block alert-info\">\n",
     "    <p style = 'font-size:16px;font-family:Arial'><b>Note: </b><i>The above statements will install the required libraries to run this demo. Be sure to restart the kernel after executing the above lines to bring the installed libraries into memory. The simplest way to restart the Kernel is by typing zero zero: <b> 0 0</b></i></p>\n",
     "    </div>"
-=======
-   "id": "ca97cdce-0d5e-4e54-b404-da7bae24ef51",
-   "metadata": {},
-   "source": [
-    "<div class=\"alert alert-block alert-info\">\n",
-    "<p style = 'font-size:16px;font-family:Arial'><b>Note: </b><i>The above statements will install the required libraries to run this demo. Be sure to restart the kernel after executing the above lines to bring the installed libraries into memory. The simplest way to restart the Kernel is by typing zero zero: <b> 0 0</b></i></p>\n",
-    "</div>\n"
->>>>>>> 0c8f3d7a
    ]
   },
   {
@@ -201,11 +193,8 @@
   {
    "cell_type": "code",
    "execution_count": null,
-<<<<<<< HEAD
    "id": "0db4ec9a-6d50-47e4-ac3a-da36e85b9c0c",
-=======
-   "id": "853b2b5f-620a-46c2-93f5-4ab7a744840a",
->>>>>>> 0c8f3d7a
+
    "metadata": {},
    "outputs": [],
    "source": [
@@ -237,13 +226,8 @@
    "metadata": {},
    "outputs": [],
    "source": [
-<<<<<<< HEAD
-    "%run -i ../run_procedure.py \"call get_data('DEMO_MarketingCamp_cloud');\"        # Takes 20 seconds\n",
-    "# %run -i ../run_procedure.py \"call get_data('DEMO_MarketingCamp_local');\"        # Takes 20 seconds"
-=======
-    "# %run -i ../run_procedure.py \"call get_data('DEMO_MarketingCamp_cloud');\"        # Takes 1 minute\n",
-    "%run -i ../run_procedure.py \"call get_data('DEMO_MarketingCamp_local');\"        # Takes 2 minutes"
->>>>>>> 0c8f3d7a
+    "# %run -i ../run_procedure.py \"call get_data('DEMO_MarketingCamp_cloud');\"        # Takes 20 seconds\n",
+    "%run -i ../run_procedure.py \"call get_data('DEMO_MarketingCamp_local');\"        # Takes 20 seconds"
    ]
   },
   {
@@ -659,13 +643,9 @@
    "metadata": {},
    "source": [
     "<hr>\n",
-<<<<<<< HEAD
     "<b style = 'font-size:28px;font-family:Arial;color:#E37C4D'>6. Cleanup</b>\n",
     "<p style = 'font-size:18px;font-family:Arial;color:#E37C4D'><b>Work Tables</b></p>\n",
     "<p style = 'font-size:16px;font-family:Arial'>Cleanup work tables to prevent errors next time.</p>"
-=======
-    "<b style = 'font-size:28px;font-family:Arial;color:#E37C4D'>6. Cleanup</b>\n"
->>>>>>> 0c8f3d7a
    ]
   },
   {
